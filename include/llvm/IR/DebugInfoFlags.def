--- conflicted
+++ resolved
@@ -43,14 +43,11 @@
 HANDLE_DI_FLAG((1 << 19), BitField)
 HANDLE_DI_FLAG((1 << 20), NoReturn)
 HANDLE_DI_FLAG((1 << 21), MainSubprogram)
-<<<<<<< HEAD
 HANDLE_DI_FLAG((1 << 22), Pure)
 HANDLE_DI_FLAG((1 << 23), Elemental)
 HANDLE_DI_FLAG((1 << 24), Recursive)
-=======
-HANDLE_DI_FLAG((1 << 22), TypePassByValue)
-HANDLE_DI_FLAG((1 << 23), TypePassByReference)
->>>>>>> 1321836c
+HANDLE_DI_FLAG((1 << 25), TypePassByValue)
+HANDLE_DI_FLAG((1 << 26), TypePassByReference)
 
 // To avoid needing a dedicated value for IndirectVirtualBase, we use
 // the bitwise or of Virtual and FwdDecl, which does not otherwise
@@ -60,11 +57,7 @@
 #ifdef DI_FLAG_LARGEST_NEEDED
 // intended to be used with ADT/BitmaskEnum.h
 // NOTE: always must be equal to largest flag, check this when adding new flag
-<<<<<<< HEAD
-HANDLE_DI_FLAG((1 << 24), Largest)
-=======
-HANDLE_DI_FLAG((1 << 23), Largest)
->>>>>>> 1321836c
+HANDLE_DI_FLAG((1 << 26), Largest)
 #undef DI_FLAG_LARGEST_NEEDED
 #endif
 
