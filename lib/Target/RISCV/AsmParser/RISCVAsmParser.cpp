--- conflicted
+++ resolved
@@ -92,7 +92,7 @@
   OperandMatchResultTy parseMemOpBaseReg(OperandVector &Operands);
   OperandMatchResultTy parseOperandWithModifier(OperandVector &Operands);
 
-  bool parseOperand(OperandVector &Operands);
+  bool parseOperand(OperandVector &Operands, bool ForceImmediate);
 
   bool parseDirectiveOption();
 
@@ -218,6 +218,16 @@
   }
 
   // Predicate methods for AsmOperands defined in RISCVInstrInfo.td
+
+  bool isBareSymbol() const {
+    int64_t Imm;
+    RISCVMCExpr::VariantKind VK;
+    // Must be of 'immediate' type but not a constant.
+    if (!isImm() || evaluateConstantImm(Imm, VK))
+      return false;
+    return RISCVAsmParser::classifySymbolRef(getImm(), VK, Imm) &&
+           VK == RISCVMCExpr::VK_RISCV_None;
+  }
 
   /// Return true if the operand is a valid for the fence instruction e.g.
   /// ('iorw').
@@ -765,6 +775,10 @@
         ErrorLoc,
         "operand must be a valid floating point rounding mode mnemonic");
   }
+  case Match_InvalidBareSymbol: {
+    SMLoc ErrorLoc = ((RISCVOperand &)*Operands[ErrorInfo]).getStartLoc();
+    return Error(ErrorLoc, "operand must be a bare symbol name");
+  }
   }
 
   llvm_unreachable("Unknown match type detected!");
@@ -929,12 +943,15 @@
   return MatchOperand_Success;
 }
 
-/// Looks at a token type and creates the relevant operand
-/// from this information, adding to Operands.
-/// If operand was parsed, returns false, else true.
-bool RISCVAsmParser::parseOperand(OperandVector &Operands) {
-  // Attempt to parse token as register
-  if (parseRegister(Operands, true) == MatchOperand_Success)
+/// Looks at a token type and creates the relevant operand from this
+/// information, adding to Operands. If operand was parsed, returns false, else
+/// true. If ForceImmediate is true, no attempt will be made to parse the
+/// operand as a register, which is needed for pseudoinstructions such as
+/// call.
+bool RISCVAsmParser::parseOperand(OperandVector &Operands,
+                                  bool ForceImmediate) {
+  // Attempt to parse token as register, unless ForceImmediate.
+  if (!ForceImmediate && parseRegister(Operands, true) == MatchOperand_Success)
     return false;
 
   // Attempt to parse token as an immediate
@@ -981,11 +998,7 @@
     return false;
 
   // Parse first operand
-<<<<<<< HEAD
-  if (parseOperand(Operands))
-=======
   if (parseOperand(Operands, shouldForceImediateOperand(Name, 0)))
->>>>>>> 681bdae9
     return true;
 
   // Parse until end of statement, consuming commas between operands
@@ -995,11 +1008,7 @@
     getLexer().Lex();
 
     // Parse next operand
-<<<<<<< HEAD
-    if (parseOperand(Operands))
-=======
     if (parseOperand(Operands, shouldForceImediateOperand(Name, OperandIdx)))
->>>>>>> 681bdae9
       return true;
 
     ++OperandIdx;
