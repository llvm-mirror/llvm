# NOTE: Assertions have been autogenerated by utils/update_mca_test_checks.py
# RUN: llvm-mca -mtriple=x86_64-unknown-unknown  -mcpu=haswell -iterations=1 -resource-pressure=false -instruction-info=false -timeline < %s | FileCheck %s -check-prefix=ALL -check-prefix=HASWELL

# RUN: llvm-mca -mtriple=x86_64-unknown-unknown -mcpu=broadwell -iterations=1 -resource-pressure=false -instruction-info=false -timeline < %s | FileCheck %s -check-prefix=ALL -check-prefix=BDWELL

# RUN: llvm-mca -mtriple=x86_64-unknown-unknown -mcpu=skylake -iterations=1 -resource-pressure=false -instruction-info=false -timeline < %s | FileCheck %s -check-prefix=ALL -check-prefix=SKYLAKE

# RUN: llvm-mca -mtriple=x86_64-unknown-unknown -mcpu=znver1 -iterations=1 -resource-pressure=false -instruction-info=false -timeline < %s | FileCheck %s -check-prefix=ALL -check-prefix=ZNVER1

vaddps %xmm0, %xmm0, %xmm1
vfmadd213ps (%rdi), %xmm1, %xmm2

<<<<<<< HEAD
# HASWELL:      [0,0]	DeeeER    .    ..	vaddps	%xmm0, %xmm0, %xmm1
# HASWELL-NEXT: [0,1]	D===eeeeeeeeeeeER	vfmadd213ps	(%rdi), %xmm1, %xmm2
=======
# ALL:          Iterations:        1
# ALL-NEXT:     Instructions:      2
>>>>>>> 681bdae9

# BDWELL-NEXT:  Total Cycles:      13
# BDWELL-NEXT:  Dispatch Width:    4
# BDWELL-NEXT:  IPC:               0.15

<<<<<<< HEAD
# SKYLAKE:      [0,0]	DeeeeER   .    ..	vaddps	%xmm0, %xmm0, %xmm1
# SKYLAKE-NEXT: [0,1]	D====eeeeeeeeeeER	vfmadd213ps	(%rdi), %xmm1, %xmm2

# ZNVER1:       [0,0]	DeeeER    .   .	  vaddps	%xmm0, %xmm0, %xmm1
# ZNVER1-NEXT:  [0,1]	DeeeeeeeeeeeeER	  vfmadd213ps	(%rdi), %xmm1, %xmm2
=======
# HASWELL-NEXT: Total Cycles:      14
# HASWELL-NEXT: Dispatch Width:    4
# HASWELL-NEXT: IPC:               0.14

# SKYLAKE-NEXT: Total Cycles:      13
# SKYLAKE-NEXT: Dispatch Width:    6
# SKYLAKE-NEXT: IPC:               0.15

# ZNVER1-NEXT:  Total Cycles:      15
# ZNVER1-NEXT:  Dispatch Width:    4
# ZNVER1-NEXT:  IPC:               0.13

# ALL-NEXT:     Block RThroughput: 1.0

# ALL:          Timeline view:

# BDWELL-NEXT:                      012
# HASWELL-NEXT:                     0123
# SKYLAKE-NEXT:                     012
# ZNVER1-NEXT:                      01234

# ALL-NEXT:     Index     0123456789

# ZNVER1:       [0,0]     DeeeER    .   .   vaddps	%xmm0, %xmm0, %xmm1
# ZNVER1-NEXT:  [0,1]     DeeeeeeeeeeeeER   vfmadd213ps	(%rdi), %xmm1, %xmm2

# HASWELL:      [0,0]     DeeeER    .  .   vaddps	%xmm0, %xmm0, %xmm1
# HASWELL-NEXT: [0,1]     DeeeeeeeeeeeER   vfmadd213ps	(%rdi), %xmm1, %xmm2

# BDWELL:       [0,0]     DeeeER    . .   vaddps	%xmm0, %xmm0, %xmm1
# BDWELL-NEXT:  [0,1]     DeeeeeeeeeeER   vfmadd213ps	(%rdi), %xmm1, %xmm2

# SKYLAKE:      [0,0]     DeeeeER   . .   vaddps	%xmm0, %xmm0, %xmm1
# SKYLAKE-NEXT: [0,1]     DeeeeeeeeeeER   vfmadd213ps	(%rdi), %xmm1, %xmm2

# ALL:          Average Wait times (based on the timeline view):
# ALL-NEXT:     [0]: Executions
# ALL-NEXT:     [1]: Average time spent waiting in a scheduler's queue
# ALL-NEXT:     [2]: Average time spent waiting in a scheduler's queue while ready
# ALL-NEXT:     [3]: Average time elapsed from WB until retire stage

# ALL:                [0]    [1]    [2]    [3]
# ALL-NEXT:     0.     1     1.0    1.0    0.0       vaddps	%xmm0, %xmm0, %xmm1
# ALL-NEXT:     1.     1     1.0    0.0    0.0       vfmadd213ps	(%rdi), %xmm1, %xmm2
>>>>>>> 681bdae9
<|MERGE_RESOLUTION|>--- conflicted
+++ resolved
@@ -10,25 +10,13 @@
 vaddps %xmm0, %xmm0, %xmm1
 vfmadd213ps (%rdi), %xmm1, %xmm2
 
-<<<<<<< HEAD
-# HASWELL:      [0,0]	DeeeER    .    ..	vaddps	%xmm0, %xmm0, %xmm1
-# HASWELL-NEXT: [0,1]	D===eeeeeeeeeeeER	vfmadd213ps	(%rdi), %xmm1, %xmm2
-=======
 # ALL:          Iterations:        1
 # ALL-NEXT:     Instructions:      2
->>>>>>> 681bdae9
 
 # BDWELL-NEXT:  Total Cycles:      13
 # BDWELL-NEXT:  Dispatch Width:    4
 # BDWELL-NEXT:  IPC:               0.15
 
-<<<<<<< HEAD
-# SKYLAKE:      [0,0]	DeeeeER   .    ..	vaddps	%xmm0, %xmm0, %xmm1
-# SKYLAKE-NEXT: [0,1]	D====eeeeeeeeeeER	vfmadd213ps	(%rdi), %xmm1, %xmm2
-
-# ZNVER1:       [0,0]	DeeeER    .   .	  vaddps	%xmm0, %xmm0, %xmm1
-# ZNVER1-NEXT:  [0,1]	DeeeeeeeeeeeeER	  vfmadd213ps	(%rdi), %xmm1, %xmm2
-=======
 # HASWELL-NEXT: Total Cycles:      14
 # HASWELL-NEXT: Dispatch Width:    4
 # HASWELL-NEXT: IPC:               0.14
@@ -72,5 +60,4 @@
 
 # ALL:                [0]    [1]    [2]    [3]
 # ALL-NEXT:     0.     1     1.0    1.0    0.0       vaddps	%xmm0, %xmm0, %xmm1
-# ALL-NEXT:     1.     1     1.0    0.0    0.0       vfmadd213ps	(%rdi), %xmm1, %xmm2
->>>>>>> 681bdae9
+# ALL-NEXT:     1.     1     1.0    0.0    0.0       vfmadd213ps	(%rdi), %xmm1, %xmm2